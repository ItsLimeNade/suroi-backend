--- conflicted
+++ resolved
@@ -496,12 +496,8 @@
     pub mod distances {
         use super::CollisionRecord;
         use super::Vec2D;
-<<<<<<< HEAD
-
-=======
         use crate::utils::math::numeric;
-        
->>>>>>> 2d9b29ec
+      
         /// Determines the distance between two circles.
         ///
         /// ## Parameters
@@ -560,20 +556,6 @@
         /// ## Returns
         /// An object containing a boolean indicating whether the two circles are colliding
         /// and a number indicating the distance between them
-<<<<<<< HEAD
-        pub fn rects(min0: Vec2D, max0: Vec2D, min1: Vec2D, max1: Vec2D) -> CollisionRecord {
-            let dist_x = min0.x.max(max0.x.min(min1.x.min(max1.x))) - min0.x.min(max0.x.max(min1.x.max(max1.x)));
-            let dist_y = min0.y.max(max0.y.min(min1.y.min(max1.y))) - min0.y.min(max0.y.max(min1.y.max(max1.y)));
-
-            // If distX or distY is negative, the rectangles are overlapping in that dimension, and the distance is 0
-            if dist_x < 0.0 || dist_y < 0.0 {
-                return CollisionRecord { collided: true, distance: 0.0_f64 };
-            }
-
-            // Calculate the squared distance between the rectangles
-            let dist_squared = dist_x * dist_x + dist_y * dist_y;
-            CollisionRecord { collided: false, distance: dist_squared }
-=======
         pub fn rects(min1: Vec2D, max1: Vec2D, min2: Vec2D, max2: Vec2D) -> CollisionRecord {
             let dist_x = min1.x.max(max1.x.min(min2.x).min(max2.x)) - min1.x.min(max1.x.max(min2.x).max(max2.x));
             let dist_y = min1.y.max(max1.y.min(min2.y).min(max2.y)) - min1.y.min(max1.y.max(min2.y).max(max2.y));
@@ -593,7 +575,6 @@
         pub fn to_line(p: Vec2D, start: Vec2D, end: Vec2D) -> f64 {
             let segment = end - start;
             ((start + segment * numeric::clamp((p - start).dot_product(segment) / segment.dot_product(segment), 0.0, 1.0)) - p).squared_length()
->>>>>>> 2d9b29ec
         }
     }
 
@@ -667,21 +648,12 @@
     pub fn sine_in_out(t: f64) -> f64 { 0.5 * (1.0 - (PI * t).cos()) }
 
     pub fn circ_in(t: f64) -> f64 { 1.0 - (1.0 - (t * t)).sqrt() }
-<<<<<<< HEAD
-    pub fn circ_out(t: f64) -> f64 { (1.0 - (t - 1.0).powi(2)).sqrt() }
-    pub fn circ_in_out(t: f64) -> f64 {
-        if t < 0.5 {
-            0.5 * (1.0 - (1.0 - (2.0 * t).powi(2)).sqrt())
-        } else {
-            0.5 * ((1.0 - (-2.0 * (1.0 - t)).powi(2)).sqrt() + 1.0)
-=======
     pub fn circ_out(t: f64) -> f64 { (1.0 - (t - 1.0).powf(2.0)).sqrt() }
     pub fn circ_in_out(t: f64) -> f64 {
         if t < 0.5 {
             0.5 * (1.0 - (1.0 - (2.0 * t).powf(2.0)).sqrt())
         } else {
             0.5 * ((1.0 - (-2.0 * (1.0 - t)).powf(2.0)).sqrt() + 1.0)
->>>>>>> 2d9b29ec
         }
     }
 
@@ -710,8 +682,6 @@
     }
     pub fn elastic_out_2(t: f64) -> f64 { 2.0_f64.powf(-10.0 * t) * ((TAU * (t - 0.75 / 4.0)) / 0.75).sin() + 1.0 }
 
-<<<<<<< HEAD
-=======
     pub fn quadratic_in(t: f64) -> f64 { t.powf(2.0) }
     pub fn quadratic_out(t: f64) -> f64 { 1.0 - (1.0 - t).powf(2.0) }
     pub fn quadratic_in_out(t: f64) -> f64 { if t <= 0.5 { 2.0 * t.powf(2.0) } else { 1.0 - (2.0 * (1.0 - t).powf(2.0)) } }
@@ -733,7 +703,6 @@
     pub fn sextic_in_out(t: f64) -> f64 { if t <= 0.5 { 32.0 * t.powf(6.0) } else { 1.0 - (32.0 * (1.0 - t).powf(6.0)) } }
 
 
->>>>>>> 2d9b29ec
     pub fn expo_in(t: f64) -> f64 {
         if t <= 0.0 {
             0.0_f64
@@ -759,20 +728,12 @@
     }
 
     pub fn back_in(t: f64) -> f64 { (3.0_f64.sqrt() * (t - 1.0) + t) * t * t }
-<<<<<<< HEAD
-    pub fn back_out(t: f64) -> f64 { ((3.0_f64.sqrt() + 1.0) * t - 1.0) * (t - 1.0).powi(2) + 1.0 }
-=======
     pub fn back_out(t: f64) -> f64 { ((3.0_f64.sqrt() + 1.0) * t - 1.0) * (t - 1.0).powf(2.0) + 1.0 }
->>>>>>> 2d9b29ec
     pub fn back_in_out(t: f64) -> f64 {
         if t < 0.5 {
             4.0 * t * t * (3.6 * t - 1.3)
         } else {
-<<<<<<< HEAD
-            4.0 * (t - 1.0).powi(2) * (3.6 * t - 2.3) + 1.0
-=======
             4.0 * (t - 1.0).powf(2.0) * (3.6 * t - 2.3) + 1.0
->>>>>>> 2d9b29ec
         }
     }
 
